"""Module for handling game server stuff"""

import base64
import datetime
import json
import time
from typing import Any, Optional, Union

import requests
from cryptography.hazmat.backends import default_backend
from cryptography.hazmat.primitives import hashes, serialization
from cryptography.hazmat.primitives.asymmetric import padding

import tbcml


class GameVersionSearchError(Exception):
    def __init__(self, message: str):
        super().__init__(message)


class ServerFileHandler:
    """Class for handling downloading game files from the game server"""

    def __init__(self, apk: "tbcml.PKG", lang: Optional["tbcml.Language"]):
        """Initializes the ServerFileHandler class

        Args:
            apk (tbcml.Apk): The APK object to use, used for country code and game version list
        """
        self.apk = apk
        self.lang = lang
        self.tsv_paths = self.apk.get_download_tsvs(lang=lang)
        if lang is not None:
            self.en_tsv_paths = self.apk.get_download_tsvs(lang=None)
        self.game_versions = self.find_game_versions()
        self.tsvs: dict[int, "tbcml.CSV"] = {}
        self.file_map = self.create_file_map()

    def parse_tsv(self, index: int) -> "tbcml.CSV":
        """Parses a TSV file from the APK

        Args:
            index (int): The index of the TSV file to parse

        Raises:
            ValueError: If the index is invalid

        Returns:
            tbcml.CSV: The parsed TSV file
        """
        if index >= len(self.tsv_paths) or index < 0:
            raise ValueError("Invalid TSV index")
        if index in self.tsvs:
            return self.tsvs[index]
        tsv_path = self.tsv_paths[index]
        tsv = tbcml.CSV(tsv_path.read(), delimeter="\t")
        self.tsvs[index] = tsv
        return tsv

    def create_file_map(self) -> dict[str, int]:
        """Creates a file map for the server files

        Returns:
            dict[str, int]: The file map. Key is the file name, value is the index of the tsv file that contains the file
        """
        tsvs = self.parse_tsvs()
        file_map: dict[str, int] = {}
        for i in range(len(tsvs)):
            tsv = tsvs[i]
            for row in tsv:
                name = row[0].strip()
                if not self.is_valid_name(name):
                    continue
                file_map[name] = i
        return file_map

    def parse_tsvs(self) -> dict[int, "tbcml.CSV"]:
        """Parses all TSV files from the APK

        Returns:
            dict[int, tbcml.CSV]: The parsed TSV files
        """
        for i in range(len(self.tsv_paths)):
            self.parse_tsv(i)
        return self.tsvs

    def get_game_version(self, index: int) -> int:
        """Gets the game version from the libnative.so file

        Args:
            index (int): The index of the game version to get, aligns with the TSV file

        Raises:
            ValueError: If the index is invalid

        Returns:
            int: The game version
        """
        if index >= len(self.game_versions) or index < 0:
            raise ValueError("Invalid index")
        return self.game_versions[index]

    def get_url(self, index: int) -> str:
        """Gets the download URL for a game version, code taken from the game but some stuff that is seamingly unused has been removed

        Args:
            index (int): The index of the game version to get

        Returns:
            str: The download URL
        """
        game_version = self.get_game_version(index)
        project_name = f"battlecats{self.apk.country_code.get_patching_code()}"
        str_code = ""
        if game_version < 1000000:
            str_code = project_name + "_" + str(game_version) + "_" + str(index)
        else:
            str_code = "%s_%06d_%02d_%02d" % (
                project_name,
                game_version // 100,
                index,
                game_version % 100,
            )

        if self.lang is not None:
            str_code += f"_{self.lang.value}"

        url = f"https://nyanko-assets.ponosgames.com/iphone/{project_name}/download/{str_code}.zip"
        return url

    def download(
        self,
        index: int,
        display: bool = False,
    ) -> "tbcml.Zip":
        """Downloads game files from the server for a given game version

        Args:
            index (int): The index of the game version to download

        Raises:
            ValueError: If the zip data is invalid

        Returns:
            tbcml.Zip: The downloaded game files
        """
        url = self.get_url(index)
        cloudfront = CloudFront()
        signed_cookie = cloudfront.generate_signed_cookie(
            "https://nyanko-assets.ponosgames.com/*"
        )
        headers = {
            "accept-encoding": "gzip",
            "connection": "keep-alive",
            "cookie": signed_cookie,
            "range": "bytes=0-",
            "user-agent": "Dalvik/2.1.0 (Linux; U; Android 9; Pixel 2 Build/PQ3A.190801.002)",
        }
        req = tbcml.RequestHandler(url, headers=headers)
        if display:
            stream: requests.Response = req.get_stream()
            total = int(stream.headers.get("content-length", 0))
            downloaded = 0
            content = b""
            for chunk in stream.iter_content(chunk_size=1024):
                if chunk:
                    content += chunk
                    downloaded += len(chunk)
                    bytes_readable = tbcml.RequestHandler.sizeof_fmt(downloaded)
                    total_readable = tbcml.RequestHandler.sizeof_fmt(total)

                    print(
                        f"Downloaded {bytes_readable}/{total_readable} bytes",
                        end="      \r",
                    )
            print()
            print()
        else:
            stream = req.get()
            content = stream.content
        zipf = tbcml.Zip(tbcml.Data(content))
        return zipf

    @staticmethod
    def is_valid_name(name: str) -> bool:
        """Checks if a given name is valid

        Args:
            name (str): The name to check

        Returns:
            bool: Whether the name is valid
        """
        if not name or ord(name[0]) == 65279 or name.isdigit():
            return False
        return True

    @staticmethod
    def get_server_metadata_path() -> "tbcml.Path":
        return tbcml.Path.get_documents_folder().add("server_latest.json")

    @staticmethod
    def get_server_metadata() -> dict[str, Any]:
        path = ServerFileHandler.get_server_metadata_path()
        if not path.exists():
            path.write(tbcml.Data("{}"))
        data = path.read()
        return tbcml.JsonFile(data).get_json()

    def get_latest_local_server_versions(self) -> Optional[list[int]]:
        v: Optional[Union[list[int], dict[str, list[int]]]] = (
            self.get_server_metadata().get(self.apk.country_code.get_code())
        )
        if v is None:
            return None
        lang_str = self.get_lang_str()
        if lang_str is not None:
            if not isinstance(v, dict):
                return None
            return v.get(lang_str)
        if not isinstance(v, list):
            return None
        return v

    def get_lang_str(self) -> Optional[str]:
        if self.apk.country_code == tbcml.CountryCode.EN:
            lang = "en" if self.lang is None else self.lang.value
            return lang
        return None

    def set_latest_local_server_versions(self, versions: list[int]):
        dt = self.get_server_metadata()
        lang_str = self.get_lang_str()
        val = dt.get(self.apk.country_code.get_code())
        if lang_str is not None:
            if val is None or isinstance(val, int):
                val = {}
            val[lang_str] = versions
        else:
            val = versions
        dt[self.apk.country_code.get_code()] = val
        self.set_server_metadata(dt)

    def add_latest_local_server_version(self, version: int):
        versions = self.get_latest_local_server_versions()
        if versions is None:
            versions = []
        if version in versions:
            return
        versions.append(version)
        self.set_latest_local_server_versions(versions)

    def reset_latest_local_server_version(self):
        self.set_latest_local_server_versions([])

    @staticmethod
    def set_server_metadata(data: dict[str, Any]):
        path = ServerFileHandler.get_server_metadata_path()
        tbcml.JsonFile.from_object(data).to_data().to_file(path)

    def needs_extracting(
        self,
        index: int,
        force: bool = False,
    ) -> bool:
        """Extracts game files to the server files path for a given game version

        Args:
            index (int): The index of the game version to extract
            force (bool, optional): Whether to force download even if the files already exist. Defaults to False.

        Returns:
            bool: Whether the files were extracted
        """
        tsv = self.parse_tsv(index)
        if not force:
            found = True
            hashes_equal = True
            for row in tsv:
                name = row[0].strip()
                if not self.is_valid_name(name):
                    continue
                if name not in self.file_map:
                    found = False
                    break
                if self.file_map[name] != index:
                    continue
                path = self.apk.get_server_path().add(name)
                if not path.exists():
                    found = False
                    break
                md5_hash = row[2].strip()
                file_hash = (
                    tbcml.Hash(tbcml.HashAlgorithm.MD5).get_hash(path.read()).to_hex()
                )
                if md5_hash != file_hash:
                    hashes_equal = False
                    break

            if found and hashes_equal:
                return False

        return True

    def extract_all(
        self,
        force: bool = False,
        display: bool = False,
    ):
        """Extracts all game versions

        Args:
            force (bool, optional): Whether to force extraction even if the files already exist. Defaults to False.
            display (bool, optional): Whether to display text with the current download progress. Defualts to False.
        """
        versions = self.get_latest_local_server_versions()
        if versions is None:
            versions = []
        to_extract: list[int] = []
        for i in range(len(self.tsv_paths)):
            if not force and i in versions:
                continue
            if self.needs_extracting(i, force):
                to_extract.append(i)
            else:
                self.add_latest_local_server_version(i)

        for i, index in enumerate(to_extract):
            if display:
                print(
                    f"Downloading server zip file {i+1}/{len(to_extract)} (id {index})"
                )
            self.extract(index, display)
            self.add_latest_local_server_version(index)

<<<<<<< HEAD
    def extract(self, index: int):
        zipf = self.download(index)
        path = self.apk.get_server_path()
=======
    def extract(self, index: int, display: bool = False):
        zipf = self.download(index, display)
        path = tbcml.Apk.get_server_path_static(
            self.apk.country_code, self.apk.apk_folder
        )
>>>>>>> 9e8311bc
        zipf.extract(path)

    def find_game_versions(self) -> list[int]:
        """Finds all game versions in the libnative.so file

        Raises:
            ValueError: If the libnative.so file could not be found
            ValueError: If the architecture could not be found
            ValueError: If the country code is not supported
            ValueError: If no game versions were found

        Returns:
            list[int]: A list of game versions
        """
        arcs = self.apk.get_architectures()
        lib = None
        arc = None
        for ac in arcs:
            lb = self.apk.get_libnative_path(ac)
            if lb is not None and lb.exists():
                lib = lb
                arc = ac
                break
        if lib is None:
            raise GameVersionSearchError("Could not find libnative.so")
        if arc is None:
            raise GameVersionSearchError("Could not find architecture")
        lib_file = tbcml.Lib(arc, lib)
        if self.apk.country_code == tbcml.CountryCode.JP:
            list_to_search = [5, 5, 5, 7000000]
        elif self.apk.country_code == tbcml.CountryCode.EN:
            list_to_search = [3, 2, 2, 6100000]
        elif self.apk.country_code == tbcml.CountryCode.KR:
            list_to_search = [3, 2, 1, 6100000]
        elif self.apk.country_code == tbcml.CountryCode.TW:
            list_to_search = [2, 3, 1, 6100000]
        else:
            raise GameVersionSearchError("Country code not supported")
        start_index = lib_file.search(
            tbcml.Data.from_int_list(list_to_search, "little")
        )
        if start_index == -1:
            raise GameVersionSearchError("Could not find game versions")
        end_index1 = lib_file.search(
            tbcml.Data.from_int(0xFFFFFFFF, "little"), start=start_index
        )
        end_index2 = lib_file.search(
            tbcml.Data.from_int_list([0, 0, 0, 0], "little"), start=start_index
        )
        end_index = min(end_index1, end_index2)
        length = (end_index - start_index) // 4
        data = lib_file.read_int_list(start_index, length)

        if (
            self.apk.country_code != tbcml.CountryCode.EN
            or self.lang is None
            or len(data) <= len(self.tsv_paths)
        ):
            return data[: len(self.tsv_paths)]

        en_length = len(self.en_tsv_paths)
        length = len(self.tsv_paths)
        index = self.lang.get_index()
        data = data[en_length + length * index : en_length + length * (index + 1)]
        return data


class CloudFront:
    """A class for interacting with the game's CloudFront aws server for downloading game files"""

    def __init__(self):
        """Initializes the CloudFront class"""
        self.cf_key_pair_id = "APKAJO6MLYTURWB2NOWQ"
        self.cf_private_key = """
-----BEGIN PRIVATE KEY-----
MIIEvwIBADANBgkqhkiG9w0BAQEFAASCBKkwggSlAgEAAoIBAQCORX64nic2atwz
1VsqbI/jqHwrdrSktgjoBrFWqgziJXrVvHVZ+shhUfRxa4BKvdRigbZuNjrmFfUE
Scxdfj72QAe0SRxgMhaloPikbSUlvrfOacFOiQD7dMtwv8DAAjvshKU/qmzdkp1j
DC3QcIX5gsuNqUuM6SxPBZviuvxD/IsbLlxxUCh30hZNUb/3aTf00SzI1/rAL2jB
faQfR6FY2qt0yICoXaVwCu6GObJDPdMjX8ssCmTxRb81aAnfUy6A9x/ywutYjjaY
W2RA9hzWCxk6nONpuRQsZkEbNULoKzgyfxMc/xNfFYH+0T2ui59zsRVTNsCHYVEb
iz9an3HXAgMBAAECggEAGMPgGyLskHxpeFxbUjczlN1vP+GZ8FH/muQPWpafR35e
s3Xqt47/8nDhrByaaGhC4CLULrsh5YtM60ItYNjo/NSIgsl3NweBCbPLlFOrc7aP
KE8gZxtSIHNkNmwqkUHSTImKelqgOLGc0/D6yJ3NtHEgHbiqfgzYuaiwSfdikjLR
T5sRs7T5k0Gy67FSOOa43s4WHj77ywdcvYbzBdSM/uu8R2Syng4RijKCvKLIEIE0
3lPDI9/KNG8ofSyaqjLa09xfooQ7S8La21El3iu/icOowR0WM+hXLcEilCkuMFY1
IrheIsx2Pyb6N3qwE/jRMIqQwH5uzM8OThmU+17tgQKBgQDCwrR33GXg5SNvSg4N
iBsuV1p2sXeuJxZrSCyNUVaT7lg01dUnk9MbAflqNsD43mHdXWYLd8FqKZ4Fc3K/
t3sdYJPeOmMIKmBexhOnohoAwg4FZhuUvzhx6DPuBG2gSCzzGNjU9SXCr9TQlwkc
XTRIEjBe5JuFFhHGe+xMVEu+rQKBgQC7AasNilpc7lhXuNi/fXdJwqX+s3Jiolys
8BQJ83i1Xy7pzfa2usOjYLFcebcXv9lTfrDUW4ju1ip8zVVWkdF9xE9uRFDbSBJo
MvQNa9bGgFlLu/V5XsbCFbFrYqI94OHIT4/2dHJsyeJpoXpoFHZ2aGt/98fFEGqU
YbAdR/HXEwKBgQCPMEUshm6knPKjZKfWTQXm2TRaZXmfIX+7GlIfB/kGQ8q39aqE
MYuYpKfx7hWMIzuCW6OltMMPwU87pLhtuYEbhSDR1s1ueHFn3Gsg6O4DNqjGUV7f
yoK+REDBsqHCoK3jgJYSY7YCX/Gv9gstvlyszCqh6aNpgmNJMVz2dVdG9QKBgQCK
G2FITrUNjLiRkGICiZZfUvFkeQIw9deboHIsJzMuP21WHlXl/WgecHqL4Rfm4jiO
ATJ2omMuf9xA7yPnGymryB8hQDK2vzNY4Mh8YPftATzxQY64Y9ZF3993fxBywnH8
jUW0rasTzMT5XdgYpYQXTmaVy1gtoUIU81AtT8S7IQKBgQC2F7xdWSv7Pw+MimN2
Tx8VMiCUkL+5uNJwvWw2rrEHvt2jphD016pgdutlgI28qoXwcleLxAz1Ey1njCTO
19bsOA9bhuwbIrIb93nGHyRrQe1L7PdBjwlIqEj8R08Z/oGQsXhqzgF9KfO2V46i
oPSxLzYw2sBjmwVooXMVr6GxEw==
-----END PRIVATE KEY-----"""

    def make_policy(self, url: str) -> str:
        """Makes a policy for the given url

        Args:
            url (str): URL to make policy for

        Returns:
            str: Policy
        """
        policy = {
            "Statement": [
                {
                    "Resource": url,
                    "Condition": {
                        "DateLessThan": {
                            "AWS:EpochTime": int(time.time()) + 60 * 60,
                        },
                        "DateGreaterThan": {
                            "AWS:EpochTime": int(time.time()) - 60 * 60,
                        },
                    },
                }
            ]
        }
        return json.dumps(policy).replace(" ", "")

    def make_signature(self, message: str) -> bytes:
        """Makes a signature for the given message

        Args:
            message (str): Message to make signature for

        Returns:
            bytes: Signature
        """
        private_key = serialization.load_pem_private_key(
            self.cf_private_key.encode(), password=None, backend=default_backend()
        )
        return private_key.sign(message.encode(), padding.PKCS1v15(), hashes.SHA1())  # type: ignore

    @staticmethod
    def aws_base64_encode(data: bytes) -> bytes:
        """Encodes data in base64

        Args:
            data (bytes): Data to encode

        Returns:
            bytes: Encoded data
        """
        return base64.b64encode(data)

    @staticmethod
    def aws_base64_decode(data: bytes) -> bytes:
        """Decodes data from base64

        Args:
            data (bytes): Data to decode

        Returns:
            bytes: Decoded data
        """
        return base64.b64decode(data)

    def generate_signature(self, policy: str) -> str:
        """Generates a signature for the given policy

        Args:
            policy (str): Policy to generate signature for

        Returns:
            str: Signature
        """
        signature = self.make_signature(policy)
        return self.aws_base64_encode(signature).decode()

    def generate_signed_cookie(self, url: str) -> str:
        """Generates a signed cookie for the given url

        Args:
            url (str): URL to generate signed cookie for

        Returns:
            str: Signed cookie
        """
        policy = self.make_policy(url)
        signature = self.generate_signature(policy)
        return f"CloudFront-Key-Pair-Id={self.cf_key_pair_id}; CloudFront-Policy={self.aws_base64_encode(policy.encode()).decode()}; CloudFront-Signature={signature}"


class EventData:
    """Class for downloading event data from the game server
    Lots of this code is taken from the PackPack discord bot: https://github.com/battlecatsultimate/PackPack
    """

    def __init__(
        self,
        file_name: str,
        cc: "tbcml.CountryCode",
        gv: "tbcml.GameVersion",
        use_old: bool = False,
    ):
        """Initializes the class

        Args:
            file_name (str): File to download
        """
        self.use_old = use_old
        self.aws_access_key_id = "AKIAJCUP3WWCHRJDTPPQ"
        self.aws_secret_access_key = "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"
        self.region = "ap-northeast-1"
        self.service = "s3"
        self.request = "aws4_request"
        self.algorithm = "AWS4-HMAC-SHA256"
        self.domain = "nyanko-events-prd.s3.ap-northeast-1.amazonaws.com"
        self.cc = cc
        self.gv = gv

        if not self.use_old:
            self.domain = "nyanko-events.ponosgames.com"

        self.url = f"https://{self.domain}/battlecats{self.cc.get_patching_code()}_production/{file_name}"

    def get_auth_header(self) -> str:
        """Gets the authorization header

        Returns:
            str: Authorization header
        """
        output = self.algorithm + " "
        output += f"Credential={self.aws_access_key_id}/{self.get_date()}/{self.region}/{self.service}/{self.request}, "
        output += "SignedHeaders=host;x-amz-content-sha256;x-amz-date, "
        signature = self.get_signing_key(self.get_amz_date())
        output += f"Signature={signature.to_hex()}"

        return output

    def get_date(self) -> str:
        """Gets the date

        Returns:
            str: Date in YYYYMMDD format
        """
        return datetime.datetime.utcnow().strftime("%Y%m%d")

    def get_amz_date(self) -> str:
        """Gets the amz date

        Returns:
            str: Date in YYYYMMDDTHHMMSSZ format
        """
        return datetime.datetime.utcnow().strftime("%Y%m%dT%H%M%SZ")

    def get_signing_key(self, amz: str) -> "tbcml.Data":
        """Gets the signing key for the given amz date

        Args:
            amz (str): Amz date

        Returns:
            tbcml.Data: Signing key
        """
        k = tbcml.Data("AWS4" + self.aws_secret_access_key)
        k_date = self.hmacsha256(k, self.get_date())
        date_region_key = self.hmacsha256(k_date, self.region)
        date_region_service_key = self.hmacsha256(date_region_key, self.service)
        signing_key = self.hmacsha256(date_region_service_key, self.request)

        string_to_sign = self.get_string_to_sign(amz)

        final = self.hmacsha256(signing_key, string_to_sign)
        return final

    def hmacsha256(self, key: "tbcml.Data", message: str) -> "tbcml.Data":
        """Gets the hmacsha256 of the given key and message

        Args:
            key (tbcml.Data): Key
            message (str): Message

        Returns:
            tbcml.Data: Hmacsha256 of the given key and message
        """
        return tbcml.Hmac(key, tbcml.HashAlgorithm.SHA256).get_hmac(tbcml.Data(message))

    def get_string_to_sign(self, amz: str) -> str:
        """Gets the string to sign for the given amz date

        Args:
            amz (str): Amz date

        Returns:
            str: String to sign
        """
        output = self.algorithm + "\n"
        output += amz + "\n"
        output += (
            self.get_date()
            + "/"
            + self.region
            + "/"
            + self.service
            + "/"
            + self.request
            + "\n"
        )
        request = self.get_canonical_request(amz)
        output += (
            tbcml.Hash(tbcml.HashAlgorithm.SHA256)
            .get_hash(tbcml.Data(request))
            .to_hex()
        )
        return output

    def get_canonical_request(self, amz: str) -> str:
        """Gets the canonical request for the given amz date

        Args:
            amz (str): Amz date

        Returns:
            str: Canonical request
        """
        output = "GET\n"
        output += self.get_canonical_uri() + "\n" + "\n"
        output += "host:" + self.domain + "\n"
        output += "x-amz-content-sha256:UNSIGNED-PAYLOAD\n"
        output += "x-amz-date:" + amz + "\n"
        output += "\n"
        output += "host;x-amz-content-sha256;x-amz-date\n"
        output += "UNSIGNED-PAYLOAD"
        return output

    def get_canonical_uri(self) -> str:
        """Gets the canonical uri for the current url

        Returns:
            str: Canonical uri, e.g. /battlecatsen_production/...
        """
        return self.url.split(self.domain)[1]

    def get_inquiry_code(self) -> str:
        url = "https://nyanko-backups.ponosgames.com/?action=createAccount&referenceId="
        return tbcml.request.RequestHandler(url).get().json()["accountId"]

    def generate_signature(self, iq: str, data: str) -> str:
        """Generates a signature from the inquiry code and data.

        Returns:
            str: The signature.
        """
        random_data = tbcml.Random.get_hex_string(64)
        key = iq + random_data
        hmac = tbcml.Hmac(tbcml.Data(key), tbcml.HashAlgorithm.SHA256)
        signature = hmac.get_hmac(tbcml.Data(data))

        return random_data + signature.to_hex()

    def get_headers(self, iq: str, data: str) -> dict[str, str]:
        return {
            "accept-enconding": "gzip",
            "connection": "keep-alive",
            "content-type": "application/json",
            "nyanko-signature": self.generate_signature(iq, data),
            "nyanko-timestamp": str(int(time.time())),
            "nyanko-signature-version": "1",
            "nyanko-signature-algorithm": "HMACSHA256",
            "user-agent": "Dalvik/2.1.0 (Linux; U; Android 9; SM-G955F Build/N2G48B)",
        }

    def get_password(self, inquiry_code: str) -> str:
        url = "https://nyanko-auth.ponosgames.com/v1/users"
        data = {
            "accountCode": inquiry_code,
            "accountCreatedAt": str(int(time.time())),
            "nonce": tbcml.Random.get_hex_string(32),
        }
        data = tbcml.JsonFile.from_object(data).to_data_request()
        headers = self.get_headers(inquiry_code, data.to_str())
        response = tbcml.RequestHandler(url, headers=headers, data=data).post()
        json_data: dict[str, Any] = response.json()
        payload = json_data.get("payload", {})
        password = payload.get("password", "")
        return password

    def get_client_info(self) -> dict[str, Any]:
        country_code = self.cc
        data = {
            "clientInfo": {
                "client": {
                    "countryCode": country_code.get_request_code(),
                    "version": self.gv.game_version,
                },
                "device": {
                    "model": "SM-G955F",
                },
                "os": {
                    "type": "android",
                    "version": "9",
                },
            },
            "nonce": tbcml.Random.get_hex_string(32),
        }
        return data

    def get_token(self) -> str:
        inquiry_code = self.get_inquiry_code()
        password = self.get_password(inquiry_code)
        url = "https://nyanko-auth.ponosgames.com/v1/tokens"
        data = self.get_client_info()
        data["password"] = password
        data["accountCode"] = inquiry_code
        data = tbcml.JsonFile.from_object(data).to_data_request()
        headers = self.get_headers(inquiry_code, data.to_str())
        response = tbcml.RequestHandler(url, headers=headers, data=data).post()
        json_data: dict[str, Any] = response.json()
        payload = json_data.get("payload", {})
        token = payload.get("token", "")
        return token

    def make_request(self) -> "requests.Response":
        """Makes the request to download the event data

        Returns:
            request.requests.Response: Response
        """
        url = self.url
        headers = {
            "accept-encoding": "gzip",
            "connection": "keep-alive",
            "host": self.domain,
            "user-agent": "Dalvik/2.1.0 (Linux; U; Android 9; Pixel 2 Build/PQ3A.190801.002)",
        }
        if self.use_old:
            headers["authorization"] = self.get_auth_header()
            headers["x-amz-content-sha256"] = "UNSIGNED-PAYLOAD"
            headers["x-amz-date"] = self.get_amz_date()
        else:
            url += "?jwt=" + self.get_token()

        return tbcml.RequestHandler(url, headers=headers).get()<|MERGE_RESOLUTION|>--- conflicted
+++ resolved
@@ -334,17 +334,9 @@
             self.extract(index, display)
             self.add_latest_local_server_version(index)
 
-<<<<<<< HEAD
-    def extract(self, index: int):
-        zipf = self.download(index)
-        path = self.apk.get_server_path()
-=======
     def extract(self, index: int, display: bool = False):
         zipf = self.download(index, display)
-        path = tbcml.Apk.get_server_path_static(
-            self.apk.country_code, self.apk.apk_folder
-        )
->>>>>>> 9e8311bc
+        path = self.apk.get_server_path()
         zipf.extract(path)
 
     def find_game_versions(self) -> list[int]:
